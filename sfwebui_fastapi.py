--- conflicted
+++ resolved
@@ -1663,7 +1663,6 @@
     parser.add_argument("--api-key-auth", action="store_true", default=False, dest="api_key_auth",
                         help="Enable API key authentication")
     parser.add_argument("--api-key", default=None, dest="api_key",
-<<<<<<< HEAD
                       help="Specify API key for authentication (generated if not provided)")
     parser.add_argument("--dbpath", default=None, dest="dbpath",
                       help="Path to SpiderFoot database file")
@@ -1689,12 +1688,6 @@
     
     print(f"Using database: {db_path}")
     
-=======
-                        help="Specify API key for authentication (generated if not provided)")
-
-    args = parser.parse_args()
-
->>>>>>> 29bb8bbd
     # Initialize with default configuration
     defaultConfig = {
         '__database': db_path,      # Set default database path
@@ -1705,7 +1698,6 @@
     sf = SpiderFoot(defaultConfig)
 
     # Now get configuration from database
-<<<<<<< HEAD
     try:
         dbh = SpiderFootDb(defaultConfig)
         config = sf.configUnserialize(dbh.configGet(), defaultConfig)
@@ -1714,11 +1706,6 @@
         print("Using default configuration instead.")
         config = defaultConfig
     
-=======
-    dbh = SpiderFootDb(defaultConfig)
-    config = sf.configUnserialize(dbh.configGet(), defaultConfig)
-
->>>>>>> 29bb8bbd
     # Set up web interface configuration
     web_config = {
         "host": args.listen,

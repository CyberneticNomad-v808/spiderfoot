--- conflicted
+++ resolved
@@ -67,16 +67,12 @@
     parser.add_argument(
         '-F', '--fastapi', help='Use FastAPI web interface instead of CherryPy.', action='store_true')
     options = parser.parse_args()
-<<<<<<< HEAD
     
     # Create options dictionary for SpiderFoot initialization
     opts = {
         '_debug': options.debug
     }
     
-=======
-
->>>>>>> 43e76325
     # Load the default configuration from the config file
     sf = SpiderFoot(opts)
     sfConfig = sf.defaultConfig()

# -*- coding: utf-8 -*-
# -----------------------------------------------------------------
# Name:         sfwebui
# Purpose:      User interface class for use with a web browser
#
# Author:       Steve Micallef <steve@binarypool.com>
#
# Created:      30/09/2012
# Copyright:    (c) Steve Micallef 2012
# License:      MIT
# -----------------------------------------------------------------
import csv
import html
import json
import logging
import multiprocessing as mp
import random
import string
import time
import cherrypy
from copy import deepcopy
from io import BytesIO, StringIO
from operator import itemgetter

from mako.lookup import TemplateLookup
from mako.template import Template

import openpyxl

import secure

from sflib import SpiderFoot

from sfscan import startSpiderFootScanner

from spiderfoot import SpiderFootDb
from spiderfoot import SpiderFootHelpers
from spiderfoot import __version__
from spiderfoot.logger import logListenerSetup, logWorkerSetup

mp.set_start_method("spawn", force=True)


class SpiderFootWebUi:
    """SpiderFoot web interface."""

    lookup = TemplateLookup(directories=[''])
    defaultConfig = dict()
    config = dict()
    token = None
    docroot = ''

    def __init__(self: 'SpiderFootWebUi', web_config: dict, config: dict, loggingQueue: 'logging.handlers.QueueListener' = None) -> None:
        """Initialize web server.

        Args:
            web_config (dict): config settings for web interface (interface, port, root path)
            config (dict): SpiderFoot config
            loggingQueue: TBD

        Raises:
            TypeError: arg type is invalid
            ValueError: arg value is invalid
        """
        if not isinstance(config, dict):
            raise TypeError(f"config is {type(config)}; expected dict()")
        if not config:
            raise ValueError("config is empty")

        if not isinstance(web_config, dict):
            raise TypeError(
                f"web_config is {type(web_config)}; expected dict()")
        if not config:
            raise ValueError("web_config is empty")

        self.docroot = web_config.get('root', '/').rstrip('/')

        # 'config' supplied will be the defaults, let's supplement them
        # now with any configuration which may have previously been saved.
        self.defaultConfig = deepcopy(config)
        dbh = SpiderFootDb(self.defaultConfig, init=True)
        sf = SpiderFoot(self.defaultConfig)
        self.config = sf.configUnserialize(dbh.configGet(), self.defaultConfig)

        # Set up logging
        if loggingQueue is None:
            self.loggingQueue = mp.Queue()
            logListenerSetup(self.loggingQueue, self.config)
        else:
            self.loggingQueue = loggingQueue
        logWorkerSetup(self.loggingQueue)
        self.log = logging.getLogger(f"spiderfoot.{__name__}")

        csp = (
            secure.ContentSecurityPolicy()
            .default_src("'self'")
            .script_src("'self'", "'unsafe-inline'", "blob:")
            .style_src("'self'", "'unsafe-inline'")
            .base_uri("'self'")
            .connect_src("'self'", "data:")
            .frame_src("'self'", 'data:')
            .img_src("'self'", "data:")
        )

    def error_page(self: 'SpiderFootWebUi') -> None:
        """Error page."""
        cherrypy.response.status = 500

        if self.config.get('_debug'):
            cherrypy.response.body = cherrypy._cperror.get_error_page(
                status=500, traceback=cherrypy._cperror.format_exc())
        else:
            cherrypy.response.body = b"<html><body>Error</body></html>"

    def error_page_401(self: 'SpiderFootWebUi', status: str, message: str, traceback: str, version: str) -> str:
        """Unauthorized access HTTP 401 error page.

        Args:
            status (str): HTTP response status code and message
            message (str): Error message
            traceback (str): Error stack trace
            version (str): CherryPy version

        Returns:
            str: HTML response
        """
        return ""

    def error_page_404(self: 'SpiderFootWebUi', status: str, message: str, traceback: str, version: str) -> str:
        """Not found error page 404.

        Args:
            status (str): HTTP response status code and message
            message (str): Error message
            traceback (str): Error stack trace
            version (str): CherryPy version

        Returns:
            str: HTTP response template
        """
        templ = Template(
            filename='spiderfoot/templates/error.tmpl', lookup=self.lookup)
        return templ.render(message='Not Found', docroot=self.docroot, status=status, version=__version__)

    def jsonify_error(self: 'SpiderFootWebUi', status: str, message: str) -> dict:
        """Jsonify error response.

        Args:
            status (str): HTTP response status code and message
            message (str): Error message

        Returns:
            dict: HTTP error response template
        """
        cherrypy.response.headers['Content-Type'] = 'application/json'
        cherrypy.response.status = status
        return {
            'error': {
                'http_status': status,
                'message': message,
            }
        }

    def error(self: 'SpiderFootWebUi', message: str) -> None:
        """Show generic error page with error message.

        Args:
            message (str): error message

        Returns:
            None
        """
        templ = Template(
            filename='spiderfoot/templates/error.tmpl', lookup=self.lookup)
        return templ.render(message=message, docroot=self.docroot, version=__version__)

    def cleanUserInput(self: 'SpiderFootWebUi', inputList: list) -> list:
        """Convert data to HTML entities; except quotes and ampersands.

        Args:
            inputList (list): list of strings to sanitize

        Returns:
            list: sanitized input

        Raises:
            TypeError: inputList type was invalid

        Todo:
            Review all uses of this function, then remove it.
            Use of this function is overloaded.
        """
        if not isinstance(inputList, list):
            raise TypeError(f"inputList is {type(inputList)}; expected list()")

        ret = list()

        for item in inputList:
            if not item:
                ret.append('')
                continue
            c = html.escape(item, True)

            # Decode '&' and '"' HTML entities
            c = c.replace("&amp;", "&").replace("&quot;", "\"")
            ret.append(c)

        return ret

    def searchBase(self: 'SpiderFootWebUi', id: str = None, eventType: str = None, value: str = None) -> list:
        """Search.

        Args:
            id (str): scan ID
            eventType (str): TBD
            value (str): TBD

        Returns:
            list: search results
        """
        retdata = []

        if not id and not eventType and not value:
            return retdata

        if not value:
            value = ''

        regex = ""
        if value.startswith("/") and value.endswith("/"):
            regex = value[1:len(value) - 1]
            value = ""

        value = value.replace('*', '%')
        if value in [None, ""] and regex in [None, ""]:
            value = "%"
            regex = ""

        dbh = SpiderFootDb(self.config)
        criteria = {
            'scan_id': id or '',
            'type': eventType or '',
            'value': value or '',
            'regex': regex or '',
        }

        try:
            data = dbh.search(criteria)
        except Exception:
            return retdata

        for row in data:
            lastseen = time.strftime(
                "%Y-%m-%d %H:%M:%S", time.localtime(row[0]))
            escapeddata = html.escape(row[1])
            escapedsrc = html.escape(row[2])
            retdata.append([lastseen, escapeddata, escapedsrc,
                            row[3], row[5], row[6], row[7], row[8], row[10],
                            row[11], row[4], row[13], row[14]])

        return retdata

    def buildExcel(self, data: list, columnNames: list, sheetNameIndex: int = 0) -> bytes:
        """Convert supplied raw data into Excel format.

        Args:
            data (list): Scan result as list
            columnNames (list): column names
            sheetNameIndex (int): Index of the column to use as sheet names

        Returns:
            bytes: Excel workbook as bytes
        """
        rowNums = dict()
        workbook = openpyxl.Workbook()
        defaultSheet = workbook.active
        columnNames.pop(sheetNameIndex)
        allowed_sheet_chars = string.ascii_uppercase + string.digits + '_'
        for row in data:
            sheetName = "".join(
                [c for c in str(row.pop(sheetNameIndex)) if c.upper() in allowed_sheet_chars])
            try:
                sheet = workbook[sheetName]
            except KeyError:
                # Create sheet
                workbook.create_sheet(sheetName)
                sheet = workbook[sheetName]
                # Write headers
                for col_num, column_title in enumerate(columnNames, 1):
                    cell = sheet.cell(row=1, column=col_num)
                    cell.value = column_title
                rowNums[sheetName] = 2

            # Write row
            for col_num, cell_value in enumerate(row, 1):
                cell = sheet.cell(row=rowNums[sheetName], column=col_num)
                cell.value = cell_value

            rowNums[sheetName] += 1

        if rowNums:
            workbook.remove(defaultSheet)

        # Sort sheets alphabetically
        workbook._sheets.sort(key=lambda ws: ws.title)

        # Save workbook
        with BytesIO() as f:
            workbook.save(f)
            f.seek(0)
            return f.read()

    #
    # USER INTERFACE PAGES
    #

    @cherrypy.expose
    def scanexportlogs(self: 'SpiderFootWebUi', id: str, dialect: str = "excel") -> bytes:
        """Get scan log.

        Args:
            id (str): scan ID
            dialect (str): CSV dialect (default: excel)

        Returns:
            bytes: scan logs in CSV format
        """
        dbh = SpiderFootDb(self.config)

        try:
            data = dbh.scanLogs(id, None, None, True)
        except Exception:
            return self.error("Scan ID not found.")

        if not data:
            return self.error("Scan ID not found.")

        fileobj = StringIO()
        parser = csv.writer(fileobj, dialect=dialect)
        parser.writerow(["Date", "Component", "Type", "Event", "Event ID"])
        for row in data:
            parser.writerow([
                time.strftime("%Y-%m-%d %H:%M:%S",
                              time.localtime(row[0] / 1000)),
                str(row[1]),
                str(row[2]),
                str(row[3]),
                row[4]
            ])

        cherrypy.response.headers[
            'Content-Disposition'] = f"attachment; filename=SpiderFoot-{id}.log.csv"
        cherrypy.response.headers['Content-Type'] = "application/csv"
        cherrypy.response.headers['Pragma'] = "no-cache"
        return fileobj.getvalue().encode('utf-8')

    @cherrypy.expose
    def scancorrelationsexport(self: 'SpiderFootWebUi', id: str, filetype: str = "csv", dialect: str = "excel") -> str:
        """Get scan correlation data in CSV or Excel format.

        Args:
            id (str): scan ID
            filetype (str): type of file ("xlsx|excel" or "csv")
            dialect (str): CSV dialect (default: excel)

        Returns:
            str: results in CSV or Excel format
        """
        dbh = SpiderFootDb(self.config)

        try:
            scaninfo = dbh.scanInstanceGet(id)
            scan_name = scaninfo[0]
        except Exception:
            return json.dumps(["ERROR", "Could not retrieve info for scan."]).encode('utf-8')

        try:
            correlations = dbh.scanCorrelationList(id)
        except Exception:
            return json.dumps(["ERROR", "Could not retrieve correlations for scan."]).encode('utf-8')

        headings = ["Rule Name", "Correlation", "Risk", "Description"]

        if filetype.lower() in ["xlsx", "excel"]:
            rows = []
            for row in correlations:
                correlation = row[1]
                rule_name = row[2]
                rule_risk = row[3]
                rule_description = row[5]
                rows.append([rule_name, correlation,
                            rule_risk, rule_description])

            if scan_name:
                fname = f"{scan_name}-SpiderFoot-correlations.xlxs"
            else:
                fname = "SpiderFoot-correlations.xlxs"

            cherrypy.response.headers[
                'Content-Disposition'] = f"attachment; filename={fname}"
            cherrypy.response.headers['Content-Type'] = "application/vnd.openxmlformats-officedocument.spreadsheetml.sheet"
            cherrypy.response.headers['Pragma'] = "no-cache"
            return self.buildExcel(rows, headings, sheetNameIndex=0)

        if filetype.lower() == 'csv':
            fileobj = StringIO()
            parser = csv.writer(fileobj, dialect=dialect)
            parser.writerow(headings)

            for row in correlations:
                correlation = row[1]
                rule_name = row[2]
                rule_risk = row[3]
                rule_description = row[5]
                parser.writerow(
                    [rule_name, correlation, rule_risk, rule_description])

            if scan_name:
                fname = f"{scan_name}-SpiderFoot-correlations.csv"
            else:
                fname = "SpiderFoot-correlations.csv"

            cherrypy.response.headers[
                'Content-Disposition'] = f"attachment; filename={fname}"
            cherrypy.response.headers['Content-Type'] = "application/csv"
            cherrypy.response.headers['Pragma'] = "no-cache"
            return fileobj.getvalue().encode('utf-8')

        return self.error("Invalid export filetype.")

    @cherrypy.expose
    def scaneventresultexport(self: 'SpiderFootWebUi', id: str, type: str, filetype: str = "csv", dialect: str = "excel") -> str:
        """Get scan event result data in CSV or Excel format.

        Args:
            id (str): scan ID
            type (str): TBD
            filetype (str): type of file ("xlsx|excel" or "csv")
            dialect (str): CSV dialect (default: excel)

        Returns:
            str: results in CSV or Excel format
        """
        dbh = SpiderFootDb(self.config)
        data = dbh.scanResultEvent(id, type)

        if filetype.lower() in ["xlsx", "excel"]:
            rows = []
            for row in data:
                if row[4] == "ROOT":
                    continue
                lastseen = time.strftime(
                    "%Y-%m-%d %H:%M:%S", time.localtime(row[0]))
                datafield = str(row[1]).replace(
                    "<SFURL>", "").replace("</SFURL>", "")
                rows.append([lastseen, str(row[4]), str(row[3]),
                            str(row[2]), row[13], datafield])

            fname = "SpiderFoot.xlsx"
            cherrypy.response.headers[
                'Content-Disposition'] = f"attachment; filename={fname}"
            cherrypy.response.headers['Content-Type'] = "application/vnd.openxmlformats-officedocument.spreadsheetml.sheet"
            cherrypy.response.headers['Pragma'] = "no-cache"
            return self.buildExcel(rows, ["Updated", "Type", "Module", "Source",
                                   "F/P", "Data"], sheetNameIndex=1)

        if filetype.lower() == 'csv':
            fileobj = StringIO()
            parser = csv.writer(fileobj, dialect=dialect)
            parser.writerow(
                ["Updated", "Type", "Module", "Source", "F/P", "Data"])
            for row in data:
                if row[4] == "ROOT":
                    continue
                lastseen = time.strftime(
                    "%Y-%m-%d %H:%M:%S", time.localtime(row[0]))
                datafield = str(row[1]).replace(
                    "<SFURL>", "").replace("</SFURL>", "")
                parser.writerow([lastseen, str(row[4]), str(
                    row[3]), str(row[2]), row[13], datafield])

            fname = "SpiderFoot.csv"
            cherrypy.response.headers[
                'Content-Disposition'] = f"attachment; filename={fname}"
            cherrypy.response.headers['Content-Type'] = "application/csv"
            cherrypy.response.headers['Pragma'] = "no-cache"
            return fileobj.getvalue().encode('utf-8')

        return self.error("Invalid export filetype.")

    @cherrypy.expose
    def scaneventresultexportmulti(self: 'SpiderFootWebUi', ids: str, filetype: str = "csv", dialect: str = "excel") -> str:
        """Get scan event result data in CSV or Excel format for multiple
        scans.

        Args:
            ids (str): comma separated list of scan IDs
            filetype (str): type of file ("xlsx|excel" or "csv")
            dialect (str): CSV dialect (default: excel)

        Returns:
            str: results in CSV or Excel format
        """
        dbh = SpiderFootDb(self.config)
        scaninfo = dict()
        data = list()
        scan_name = ""

        for id in ids.split(','):
            scaninfo[id] = dbh.scanInstanceGet(id)
            if scaninfo[id] is None:
                continue
            scan_name = scaninfo[id][0]
            data = data + dbh.scanResultEvent(id)

        if not data:
            return None

        if filetype.lower() in ["xlsx", "excel"]:
            rows = []
            for row in data:
                if row[4] == "ROOT":
                    continue
                lastseen = time.strftime(
                    "%Y-%m-%d %H:%M:%S", time.localtime(row[0]))
                datafield = str(row[1]).replace(
                    "<SFURL>", "").replace("</SFURL>", "")
                rows.append([scaninfo[row[12]][0], lastseen, str(row[4]), str(row[3]),
                            str(row[2]), row[13], datafield])

            if len(ids.split(',')) > 1 or scan_name == "":
                fname = "SpiderFoot.xlsx"
            else:
                fname = scan_name + "-SpiderFoot.xlsx"

            cherrypy.response.headers[
                'Content-Disposition'] = f"attachment; filename={fname}"
            cherrypy.response.headers['Content-Type'] = "application/vnd.openxmlformats-officedocument.spreadsheetml.sheet"
            cherrypy.response.headers['Pragma'] = "no-cache"
            return self.buildExcel(rows, ["Scan Name", "Updated", "Type", "Module",
                                   "Source", "F/P", "Data"], sheetNameIndex=2)

        if filetype.lower() == 'csv':
            fileobj = StringIO()
            parser = csv.writer(fileobj, dialect=dialect)
            parser.writerow(["Scan Name", "Updated", "Type",
                            "Module", "Source", "F/P", "Data"])
            for row in data:
                if row[4] == "ROOT":
                    continue
                lastseen = time.strftime(
                    "%Y-%m-%d %H:%M:%S", time.localtime(row[0]))
                datafield = str(row[1]).replace(
                    "<SFURL>", "").replace("</SFURL>", "")
                parser.writerow([scaninfo[row[12]][0], lastseen, str(row[4]), str(row[3]),
                                str(row[2]), row[13], datafield])

            if len(ids.split(',')) > 1 or scan_name == "":
                fname = "SpiderFoot.csv"
            else:
                fname = scan_name + "-SpiderFoot.csv"

            cherrypy.response.headers[
                'Content-Disposition'] = f"attachment; filename={fname}"
            cherrypy.response.headers['Content-Type'] = "application/csv"
            cherrypy.response.headers['Pragma'] = "no-cache"
            return fileobj.getvalue().encode('utf-8')

        return self.error("Invalid export filetype.")

    @cherrypy.expose
    def scansearchresultexport(self: 'SpiderFootWebUi', id: str, eventType: str = None, value: str = None, filetype: str = "csv", dialect: str = "excel") -> str:
        """Get search result data in CSV or Excel format.

        Args:
            id (str): scan ID
            eventType (str): TBD
            value (str): TBD
            filetype (str): type of file ("xlsx|excel" or "csv")
            dialect (str): CSV dialect (default: excel)

        Returns:
            str: results in CSV or Excel format
        """
        data = self.searchBase(id, eventType, value)

        if not data:
            return None

        if filetype.lower() in ["xlsx", "excel"]:
            rows = []
            for row in data:
                if row[10] == "ROOT":
                    continue
                datafield = str(row[1]).replace(
                    "<SFURL>", "").replace("</SFURL>", "")
                rows.append([row[0], str(row[10]), str(row[3]),
                            str(row[2]), row[11], datafield])
            cherrypy.response.headers['Content-Disposition'] = "attachment; filename=SpiderFoot.xlsx"
            cherrypy.response.headers['Content-Type'] = "application/vnd.openxmlformats-officedocument.spreadsheetml.sheet"
            cherrypy.response.headers['Pragma'] = "no-cache"
            return self.buildExcel(rows, ["Updated", "Type", "Module", "Source",
                                   "F/P", "Data"], sheetNameIndex=1)

        if filetype.lower() == 'csv':
            fileobj = StringIO()
            parser = csv.writer(fileobj, dialect=dialect)
            parser.writerow(
                ["Updated", "Type", "Module", "Source", "F/P", "Data"])
            for row in data:
                if row[10] == "ROOT":
                    continue
                datafield = str(row[1]).replace(
                    "<SFURL>", "").replace("</SFURL>", "")
                parser.writerow([row[0], str(row[10]), str(
                    row[3]), str(row[2]), row[11], datafield])
            cherrypy.response.headers['Content-Disposition'] = "attachment; filename=SpiderFoot.csv"
            cherrypy.response.headers['Content-Type'] = "application/csv"
            cherrypy.response.headers['Pragma'] = "no-cache"
            return fileobj.getvalue().encode('utf-8')

        return self.error("Invalid export filetype.")

    @cherrypy.expose
    def scanexportjsonmulti(self: 'SpiderFootWebUi', ids: str) -> str:
        """Get scan event result data in JSON format for multiple scans.

        Args:
            ids (str): comma separated list of scan IDs

        Returns:
            str: results in JSON format
        """
        dbh = SpiderFootDb(self.config)
        scaninfo = list()
        scan_name = ""

        for id in ids.split(','):
            scan = dbh.scanInstanceGet(id)

            if scan is None:
                continue

            scan_name = scan[0]

            for row in dbh.scanResultEvent(id):
                lastseen = time.strftime(
                    "%Y-%m-%d %H:%M:%S", time.localtime(row[0]))
                event_data = str(row[1]).replace(
                    "<SFURL>", "").replace("</SFURL>", "")
                source_data = str(row[2])
                source_module = str(row[3])
                event_type = row[4]
                false_positive = row[13]

                if event_type == "ROOT":
                    continue

                scaninfo.append({
                    "data": event_data,
                    "event_type": event_type,
                    "module": source_module,
                    "source_data": source_data,
                    "false_positive": false_positive,
                    "last_seen": lastseen,
                    "scan_name": scan_name,
                    "scan_target": scan[1]
                })

        if len(ids.split(',')) > 1 or scan_name == "":
            fname = "SpiderFoot.json"
        else:
            fname = scan_name + "-SpiderFoot.json"

        cherrypy.response.headers[
            'Content-Disposition'] = f"attachment; filename={fname}"
        cherrypy.response.headers['Content-Type'] = "application/json; charset=utf-8"
        cherrypy.response.headers['Pragma'] = "no-cache"
        return json.dumps(scaninfo).encode('utf-8')

    @cherrypy.expose
    def scanviz(self: 'SpiderFootWebUi', id: str, gexf: str = "0") -> str:
        """Export entities from scan results for visualising.

        Args:
            id (str): scan ID
            gexf (str): TBD

        Returns:
            str: GEXF data
        """
        if not id:
            return None

        dbh = SpiderFootDb(self.config)
        data = dbh.scanResultEvent(id, filterFp=True)
        scan = dbh.scanInstanceGet(id)

        if not scan:
            return None

        scan_name = scan[0]

        root = scan[1]

        if gexf == "0":
            return SpiderFootHelpers.buildGraphJson([root], data)

        if not scan_name:
            fname = "SpiderFoot.gexf"
        else:
            fname = scan_name + "SpiderFoot.gexf"

        cherrypy.response.headers[
            'Content-Disposition'] = f"attachment; filename={fname}"
        cherrypy.response.headers['Content-Type'] = "application/gexf"
        cherrypy.response.headers['Pragma'] = "no-cache"
        return SpiderFootHelpers.buildGraphGexf([root], "SpiderFoot Export", data)

    @cherrypy.expose
    def scanvizmulti(self: 'SpiderFootWebUi', ids: str, gexf: str = "1") -> str:
        """Export entities results from multiple scans in GEXF format.

        Args:
            ids (str): scan IDs
            gexf (str): TBD

        Returns:
            str: GEXF data
        """
        dbh = SpiderFootDb(self.config)
        data = list()
        roots = list()
        scan_name = ""

        if not ids:
            return None

        for id in ids.split(','):
            scan = dbh.scanInstanceGet(id)
            if not scan:
                continue
            data = data + dbh.scanResultEvent(id, filterFp=True)
            roots.append(scan[1])
            scan_name = scan[0]

        if not data:
            return None

        if gexf == "0":
            # Not implemented yet
            return None

        if len(ids.split(',')) > 1 or scan_name == "":
            fname = "SpiderFoot.gexf"
        else:
            fname = scan_name + "-SpiderFoot.gexf"

        cherrypy.response.headers[
            'Content-Disposition'] = f"attachment; filename={fname}"
        cherrypy.response.headers['Content-Type'] = "application/gexf"
        cherrypy.response.headers['Pragma'] = "no-cache"
        return SpiderFootHelpers.buildGraphGexf(roots, "SpiderFoot Export", data)

    @cherrypy.expose
    @cherrypy.tools.json_out()
    def scanopts(self: 'SpiderFootWebUi', id: str) -> dict:
        """Return configuration used for the specified scan as JSON.

        Args:
            id: scan ID

        Returns:
            dict: scan options for the specified scan
        """
        dbh = SpiderFootDb(self.config)
        ret = dict()

        meta = dbh.scanInstanceGet(id)
        if not meta:
            return ret

        if meta[3] != 0:
            started = time.strftime(
                "%Y-%m-%d %H:%M:%S", time.localtime(meta[3]))
        else:
            started = "Not yet"

        if meta[4] != 0:
            finished = time.strftime(
                "%Y-%m-%d %H:%M:%S", time.localtime(meta[4]))
        else:
            finished = "Not yet"

        ret['meta'] = [meta[0], meta[1], meta[2], started, finished, meta[5]]
        ret['config'] = dbh.scanConfigGet(id)
        ret['configdesc'] = dict()
        for key in list(ret['config'].keys()):
            if ':' not in key:
                globaloptdescs = self.config['__globaloptdescs__']
                if globaloptdescs:
                    ret['configdesc'][key] = globaloptdescs.get(
                        key, f"{key} (legacy)")
            else:
                [modName, modOpt] = key.split(':')
                if modName not in list(self.config['__modules__'].keys()):
                    continue

                if modOpt not in list(self.config['__modules__'][modName]['optdescs'].keys()):
                    continue

                ret['configdesc'][key] = self.config['__modules__'][modName]['optdescs'][modOpt]

        return ret

    @cherrypy.expose
    def rerunscan(self: 'SpiderFootWebUi', id: str) -> None:
        """Rerun a scan.

        Args:
            id (str): scan ID

        Returns:
            None

        Raises:
            HTTPRedirect: redirect to info page for new scan
        """
        # Snapshot the current configuration to be used by the scan
        cfg = deepcopy(self.config)
        modlist = list()
        dbh = SpiderFootDb(cfg)
        info = dbh.scanInstanceGet(id)

        if not info:
            return self.error("Invalid scan ID.")

        scanname = info[0]
        scantarget = info[1]

        scanconfig = dbh.scanConfigGet(id)
        if not scanconfig:
            return self.error(f"Error loading config from scan: {id}")

        modlist = scanconfig['_modulesenabled'].split(',')
        if "sfp__stor_stdout" in modlist:
            modlist.remove("sfp__stor_stdout")

        targetType = SpiderFootHelpers.targetTypeFromString(scantarget)
        if not targetType:
            # It must then be a name, as a re-run scan should always have a clean
            # target. Put quotes around the target value and try to determine the
            # target type again.
            targetType = SpiderFootHelpers.targetTypeFromString(
                f'"{scantarget}"')

        if targetType not in ["HUMAN_NAME", "BITCOIN_ADDRESS"]:
            scantarget = scantarget.lower()

        # Start running a new scan
        scanId = SpiderFootHelpers.genScanInstanceId()
        try:
            p = mp.Process(target=startSpiderFootScanner, args=(
                self.loggingQueue, scanname, scanId, scantarget, targetType, modlist, cfg))
            p.daemon = True
            p.start()
        except Exception as e:
            self.log.error(f"[-] Scan [{scanId}] failed: {e}", exc_info=True)
            return self.error(f"[-] Scan [{scanId}] failed: {e}")

        # Wait until the scan has initialized
        while dbh.scanInstanceGet(scanId) is None:
            self.log.info("Waiting for the scan to initialize...")
            time.sleep(1)

        raise cherrypy.HTTPRedirect(
            f"{self.docroot}/scaninfo?id={scanId}", status=302)

    @cherrypy.expose
    def rerunscanmulti(self: 'SpiderFootWebUi', ids: str) -> str:
        """Rerun scans.

        Args:
            ids (str): comma separated list of scan IDs

        Returns:
            str: Scan list page HTML
        """
        # Snapshot the current configuration to be used by the scan
        cfg = deepcopy(self.config)
        modlist = list()
        dbh = SpiderFootDb(cfg)

        for id in ids.split(","):
            info = dbh.scanInstanceGet(id)
            if not info:
                return self.error("Invalid scan ID.")

            scanconfig = dbh.scanConfigGet(id)
            scanname = info[0]
            scantarget = info[1]
            targetType = None

            if len(scanconfig) == 0:
                return self.error("Something went wrong internally.")

            modlist = scanconfig['_modulesenabled'].split(',')
            if "sfp__stor_stdout" in modlist:
                modlist.remove("sfp__stor_stdout")

            targetType = SpiderFootHelpers.targetTypeFromString(scantarget)
            if targetType is None:
                # Should never be triggered for a re-run scan..
                return self.error("Invalid target type. Could not recognize it as a target SpiderFoot supports.")

            # Start running a new scan
            scanId = SpiderFootHelpers.genScanInstanceId()
            try:
                p = mp.Process(target=startSpiderFootScanner, args=(
                    self.loggingQueue, scanname, scanId, scantarget, targetType, modlist, cfg))
                p.daemon = True
                p.start()
            except Exception as e:
                self.log.error(
                    f"[-] Scan [{scanId}] failed: {e}", exc_info=True)
                return self.error(f"[-] Scan [{scanId}] failed: {e}")

            # Wait until the scan has initialized
            while dbh.scanInstanceGet(scanId) is None:
                self.log.info("Waiting for the scan to initialize...")
                time.sleep(1)

        templ = Template(
            filename='spiderfoot/templates/scanlist.tmpl', lookup=self.lookup)
        return templ.render(rerunscans=True, docroot=self.docroot, pageid="SCANLIST", version=__version__)

    @cherrypy.expose
    def newscan(self: 'SpiderFootWebUi') -> str:
        """Configure a new scan.

        Returns:
            str: New scan page HTML
        """
        dbh = SpiderFootDb(self.config)
        types = dbh.eventTypes()

        # Ensure modules dictionary has all required keys
        modules = deepcopy(self.config['__modules__'])
        for module_name, module_data in modules.items():
            if 'name' not in module_data:
                modules[module_name]['name'] = module_name

        # Add the missing descr dictionary
        descr = {}
        for mod in self.config['__modules__']:
            if mod in self.config['__modules__']:
                descr[mod] = self.config['__modules__'][mod].get('descr', '')

        templ = Template(
            filename='spiderfoot/templates/newscan.tmpl', lookup=self.lookup)
        return templ.render(pageid='NEWSCAN', types=types, docroot=self.docroot,
                            modules=modules, scanname="",
                            selectedmods="", scantarget="", version=__version__, descr=descr)

    @cherrypy.expose
    def clonescan(self: 'SpiderFootWebUi', id: str) -> str:
        """Clone an existing scan (pre-selected options in the newscan page).

        Args:
            id (str): scan ID to clone

        Returns:
            str: New scan page HTML pre-populated with options from cloned scan.
        """
        dbh = SpiderFootDb(self.config)
        types = dbh.eventTypes()
        info = dbh.scanInstanceGet(id)

        if not info:
            return self.error("Invalid scan ID.")

        scanconfig = dbh.scanConfigGet(id)
        scanname = info[0]
        scantarget = info[1]
        targetType = None

        if scanname == "" or scantarget == "" or len(scanconfig) == 0:
            return self.error("Something went wrong internally.")

        targetType = SpiderFootHelpers.targetTypeFromString(scantarget)
        if targetType is None:
            # It must be a name, so wrap quotes around it
            scantarget = "&quot;" + scantarget + "&quot;"

        modlist = scanconfig['_modulesenabled'].split(',')

        templ = Template(
            filename='spiderfoot/templates/newscan.tmpl', lookup=self.lookup)
        return templ.render(pageid='NEWSCAN', types=types, docroot=self.docroot,
                            modules=self.config['__modules__'], selectedmods=modlist,
                            scanname=str(scanname),
                            scantarget=str(scantarget), version=__version__)

    @cherrypy.expose
    def index(self: 'SpiderFootWebUi') -> str:
        """Show scan list page.

        Returns:
            str: Scan list page HTML
        """
        templ = Template(
            filename='spiderfoot/templates/newscan.tmpl', lookup=self.lookup)
        return templ.render(pageid='NEWSCAN', docroot=self.docroot, version=__version__)

    @cherrypy.expose
    def scaninfo(self: 'SpiderFootWebUi', id: str) -> str:
        """Information about a selected scan.

        Args:
            id (str): scan id

        Returns:
            str: scan info page HTML
        """
        dbh = SpiderFootDb(self.config)
        res = dbh.scanInstanceGet(id)
        if res is None:
            return self.error("Scan ID not found.")

        templ = Template(filename='spiderfoot/templates/scaninfo.tmpl',
                         lookup=self.lookup, input_encoding='utf-8')
        return templ.render(id=id, name=html.escape(res[0]), status=res[5], docroot=self.docroot, version=__version__,
                            pageid="SCANLIST")

    @cherrypy.expose
    def opts(self: 'SpiderFootWebUi', updated: str = None) -> str:
        """Show module and global settings page.

        Args:
            updated (str): scan options were updated successfully

        Returns:
            str: scan options page HTML
        """
        templ = Template(
            filename='spiderfoot/templates/opts.tmpl', lookup=self.lookup)
        self.token = random.SystemRandom().randint(0, 99999999)

        # Ensure config is initialized with all required structures
        if self.config is None:
            self.config = {}

        # Make sure __modules__ exists
        if '__modules__' not in self.config:
            self.config['__modules__'] = {}

        # Ensure all module entries have required structure
        for module_name in self.config.get('__modules__', {}):
            if self.config['__modules__'][module_name] is None:
                self.config['__modules__'][module_name] = {}

            if 'opts' not in self.config['__modules__'][module_name]:
                self.config['__modules__'][module_name]['opts'] = {}

            if 'optdescs' not in self.config['__modules__'][module_name]:
                self.config['__modules__'][module_name]['optdescs'] = {}

        # Ensure __globaloptdescs__ exists
        if '__globaloptdescs__' not in self.config:
            self.config['__globaloptdescs__'] = {}

        # Ensure global config options are initialized
        for opt in self.defaultConfig:
            if opt not in self.config:
                self.config[opt] = self.defaultConfig[opt]

        return templ.render(opts=self.config, pageid='SETTINGS', token=self.token, version=__version__,
                            updated=updated, docroot=self.docroot)

    @cherrypy.expose
    def optsexport(self: 'SpiderFootWebUi', pattern: str = None) -> str:
        """Export configuration.

        Args:
            pattern (str): TBD

        Returns:
            str: Configuration settings
        """
        sf = SpiderFoot(self.config)
        conf = sf.configSerialize(self.config)
        content = ""

        for opt in sorted(conf):
            if ":_" in opt or opt.startswith("_"):
                continue

            if pattern:
                if pattern in opt:
                    content += f"{opt}={conf[opt]}\n"
            else:
                content += f"{opt}={conf[opt]}\n"

        cherrypy.response.headers['Content-Disposition'] = 'attachment; filename="SpiderFoot.cfg"'
        cherrypy.response.headers['Content-Type'] = "text/plain"
        return content

    @cherrypy.expose
    @cherrypy.tools.json_out()
    def optsraw(self: 'SpiderFootWebUi') -> str:
        """Return global and module settings as json.

        Returns:
            str: settings as JSON
        """
        ret = dict()
        self.token = random.SystemRandom().randint(0, 99999999)
        for opt in self.config:
            if not opt.startswith('__'):
                ret["global." + opt] = self.config[opt]
                continue

            if opt == '__modules__':
                for mod in sorted(self.config['__modules__'].keys()):
                    for mo in sorted(self.config['__modules__'][mod]['opts'].keys()):
                        if mo.startswith("_"):
                            continue
                        ret["module." + mod + "." +
                            mo] = self.config['__modules__'][mod]['opts'][mo]

        return ['SUCCESS', {'token': self.token, 'data': ret}]

    @cherrypy.expose
    @cherrypy.tools.json_out()
    def scandelete(self: 'SpiderFootWebUi', id: str) -> str:
        """Delete scan(s).

        Args:
            id (str): comma separated list of scan IDs

        Returns:
            str: JSON response
        """
        if not id:
            return self.jsonify_error('404', "No scan specified")

        dbh = SpiderFootDb(self.config)
        ids = id.split(',')

        for scan_id in ids:
            res = dbh.scanInstanceGet(scan_id)
            if not res:
                return self.jsonify_error('404', f"Scan {scan_id} does not exist")

            if res[5] in ["RUNNING", "STARTING", "STARTED"]:
                return self.jsonify_error('400', f"Scan {scan_id} is {res[5]}. You cannot delete running scans.")

        for scan_id in ids:
            dbh.scanInstanceDelete(scan_id)

        return ""

    @cherrypy.expose
    def savesettings(self: 'SpiderFootWebUi', allopts: str, token: str, configFile: 'cherrypy._cpreqbody.Part' = None) -> None:
        """Save settings, also used to completely reset them to default.

        Args:
            allopts: TBD
            token (str): CSRF token
            configFile (cherrypy._cpreqbody.Part): TBD

        Returns:
            None

        Raises:
            HTTPRedirect: redirect to scan settings
        """
        if str(token) != str(self.token):
            return self.error(f"Invalid token ({token})")

        # configFile seems to get set even if a file isn't uploaded
        if configFile and configFile.file:
            try:
                contents = configFile.file.read()

                if isinstance(contents, bytes):
                    contents = contents.decode('utf-8')

                tmp = dict()
                for line in contents.split("\n"):
                    if "=" not in line:
                        continue

                    opt_array = line.strip().split("=")
                    if len(opt_array) == 1:
                        opt_array[1] = ""

                    tmp[opt_array[0]] = '='.join(opt_array[1:])

                allopts = json.dumps(tmp).encode('utf-8')
            except Exception as e:
                return self.error(f"Failed to parse input file. Was it generated from SpiderFoot? ({e})")

        # Reset config to default
        if allopts == "RESET":
            if self.reset_settings():
                raise cherrypy.HTTPRedirect(f"{self.docroot}/opts?updated=1")
            return self.error("Failed to reset settings")

        # Save settings
        try:
            dbh = SpiderFootDb(self.config)
            useropts = json.loads(allopts)
            cleanopts = dict()
            for opt in list(useropts.keys()):
                cleanopts[opt] = self.cleanUserInput([useropts[opt]])[0]

            currentopts = deepcopy(self.config)

            # Make a new config where the user options override
            # the current system config.
            sf = SpiderFoot(self.config)
            self.config = sf.configUnserialize(cleanopts, currentopts)
            dbh.configSet(sf.configSerialize(self.config))
        except Exception as e:
            return self.error(f"Processing one or more of your inputs failed: {e}")

        raise cherrypy.HTTPRedirect(f"{self.docroot}/opts?updated=1")

    @cherrypy.expose
    def savesettingsraw(self: 'SpiderFootWebUi', allopts: str, token: str) -> str:
        """Save settings, also used to completely reset them to default.

        Args:
            allopts: TBD
            token (str): CSRF token

        Returns:
            str: save success as JSON
        """
        cherrypy.response.headers['Content-Type'] = "application/json; charset=utf-8"

        if str(token) != str(self.token):
            return json.dumps(["ERROR", f"Invalid token ({token})."]).encode('utf-8')

        # Reset config to default
        if allopts == "RESET":
            if self.reset_settings():
                return json.dumps(["SUCCESS", ""]).encode('utf-8')
            return json.dumps(["ERROR", "Failed to reset settings"]).encode('utf-8')

        # Save settings
        try:
            dbh = SpiderFootDb(self.config)
            useropts = json.loads(allopts)
            cleanopts = dict()
            for opt in list(useropts.keys()):
                cleanopts[opt] = self.cleanUserInput([useropts[opt]])[0]

            currentopts = deepcopy(self.config)

            # Make a new config where the user options override
            # the current system config.
            sf = SpiderFoot(self.config)
            self.config = sf.configUnserialize(cleanopts, currentopts)
            dbh.configSet(sf.configSerialize(self.config))
        except Exception as e:
            return json.dumps(["ERROR", f"Processing one or more of your inputs failed: {e}"]).encode('utf-8')

        return json.dumps(["SUCCESS", ""]).encode('utf-8')

    def reset_settings(self: 'SpiderFootWebUi') -> bool:
        """Reset settings to default.

        Returns:
            bool: success
        """
        try:
            dbh = SpiderFootDb(self.config)
            dbh.configClear()  # Clear it in the DB
            self.config = deepcopy(self.defaultConfig)  # Clear in memory
        except Exception:
            return False

        return True

    @cherrypy.expose
    def resultsetfp(self: 'SpiderFootWebUi', id: str, resultids: str, fp: str) -> str:
        """Set a bunch of results (hashes) as false positive.

        Args:
            id (str): scan ID
            resultids (str): comma separated list of result IDs
            fp (str): 0 or 1

        Returns:
            str: set false positive status as JSON
        """
        cherrypy.response.headers['Content-Type'] = "application/json; charset=utf-8"

        dbh = SpiderFootDb(self.config)

        if fp not in ["0", "1"]:
            return json.dumps(["ERROR", "No FP flag set or not set correctly."]).encode('utf-8')

        try:
            ids = json.loads(resultids)
        except Exception:
            return json.dumps(["ERROR", "No IDs supplied."]).encode('utf-8')

        # Cannot set FPs if a scan is not completed
        status = dbh.scanInstanceGet(id)
        if not status:
            return self.error(f"Invalid scan ID: {id}")

        if status[5] not in ["ABORTED", "FINISHED", "ERROR-FAILED"]:
            return json.dumps([
                "WARNING",
                "Scan must be in a finished state when setting False Positives."
            ]).encode('utf-8')

        # Make sure the user doesn't set something as non-FP when the
        # parent is set as an FP.
        if fp == "0":
            data = dbh.scanElementSourcesDirect(id, ids)
            for row in data:
                if str(row[14]) == "1":
                    return json.dumps([
                        "WARNING",
                        f"Cannot unset element {id} as False Positive if a parent element is still False Positive."
                    ]).encode('utf-8')

        # Set all the children as FPs too.. it's only logical afterall, right?
        childs = dbh.scanElementChildrenAll(id, ids)
        allIds = ids + childs

        ret = dbh.scanResultsUpdateFP(id, allIds, fp)
        if ret:
            return json.dumps(["SUCCESS", ""]).encode('utf-8')

        return json.dumps(["ERROR", "Exception encountered."]).encode('utf-8')

    @cherrypy.expose
    @cherrypy.tools.json_out()
    def eventtypes(self: 'SpiderFootWebUi') -> list:
        """List all event types.

        Returns:
            list: list of event types
        """
        cherrypy.response.headers['Content-Type'] = "application/json; charset=utf-8"

        dbh = SpiderFootDb(self.config)
        types = dbh.eventTypes()
        ret = list()

        for r in types:
            ret.append([r[1], r[0]])

        return sorted(ret, key=itemgetter(0))

    @cherrypy.expose
    @cherrypy.tools.json_out()
    def modules(self: 'SpiderFootWebUi') -> list:
        """List all modules.

        Returns:
            list: list of modules
        """
        cherrypy.response.headers['Content-Type'] = "application/json; charset=utf-8"

        ret = list()

        modinfo = list(self.config['__modules__'].keys())
        if not modinfo:
            return ret

        modinfo.sort()

        for m in modinfo:
            if "__" in m:
                continue
            ret.append(
                {'name': m, 'descr': self.config['__modules__'][m]['descr']})

        return ret

    @cherrypy.expose
    @cherrypy.tools.json_out()
    def correlationrules(self: 'SpiderFootWebUi') -> list:
        """List all correlation rules.

        Returns:
            list: list of correlation rules
        """
        cherrypy.response.headers['Content-Type'] = "application/json; charset=utf-8"

        ret = list()

        rules = self.config['__correlationrules__']
        if not rules:
            return ret

        for r in rules:
            ret.append({
                'id': r['id'],
                'name': r['meta']['name'],
                'descr': r['meta']['description'],
                'risk': r['meta']['risk'],
            })

        return ret

    @cherrypy.expose
    @cherrypy.tools.json_out()
    def ping(self: 'SpiderFootWebUi') -> list:
        """For the CLI to test connectivity to this server.

        Returns:
            list: SpiderFoot version as JSON
        """
        return ["SUCCESS", __version__]

    @cherrypy.expose
    @cherrypy.tools.json_out()
    def query(self: 'SpiderFootWebUi', query: str) -> str:
        """For the CLI to run queries against the database.

        Args:
            query (str): SQL query

        Returns:
            str: query results as JSON
        """
        dbh = SpiderFootDb(self.config)

        if not query:
            return self.jsonify_error('400', "Invalid query.")

        if not query.lower().startswith("select"):
            return self.jsonify_error('400', "Non-SELECTs are unpredictable and not recommended.")

        try:
            ret = dbh.dbh.execute(query)
            data = ret.fetchall()
            columnNames = [c[0] for c in dbh.dbh.description]
            return [dict(zip(columnNames, row)) for row in data]
        except Exception as e:
            return self.jsonify_error('500', str(e))

    @cherrypy.expose
    def startscan(self: 'SpiderFootWebUi', scanname: str, scantarget: str, modulelist: str, typelist: str, usecase: str) -> str:
        """Initiate a scan.

        Args:
            scanname (str): scan name
            scantarget (str): scan target
            modulelist (str): comma separated list of modules to use
            typelist (str): selected modules based on produced event data types
            usecase (str): selected module group (passive, investigate, footprint, all)

        Returns:
            str: start scan status as JSON

        Raises:
            HTTPRedirect: redirect to new scan info page
        """
        scanname = self.cleanUserInput([scanname])[0]
        scantarget = self.cleanUserInput([scantarget])[0]

        if not scanname:
            if cherrypy.request.headers.get('Accept') and 'application/json' in cherrypy.request.headers.get('Accept'):
                cherrypy.response.headers['Content-Type'] = "application/json; charset=utf-8"
                return json.dumps(["ERROR", "Incorrect usage: scan name was not specified."]).encode('utf-8')

            return self.error("Invalid request: scan name was not specified.")

        if not scantarget:
            if cherrypy.request.headers.get('Accept') and 'application/json' in cherrypy.request.headers.get('Accept'):
                cherrypy.response.headers['Content-Type'] = "application/json; charset=utf-8"
                return json.dumps(["ERROR", "Incorrect usage: scan target was not specified."]).encode('utf-8')

            return self.error("Invalid request: scan target was not specified.")

        if not typelist and not modulelist and not usecase:
            if cherrypy.request.headers.get('Accept') and 'application/json' in cherrypy.request.headers.get('Accept'):
                cherrypy.response.headers['Content-Type'] = "application/json; charset=utf-8"
                return json.dumps(["ERROR", "Incorrect usage: no modules specified for scan."]).encode('utf-8')

            return self.error("Invalid request: no modules specified for scan.")

        targetType = SpiderFootHelpers.targetTypeFromString(scantarget)
        if targetType is None:
            if cherrypy.request.headers.get('Accept') and 'application/json' in cherrypy.request.headers.get('Accept'):
                cherrypy.response.headers['Content-Type'] = "application/json; charset=utf-8"
                return json.dumps(["ERROR", "Unrecognised target type."]).encode('utf-8')

            return self.error("Invalid target type. Could not recognize it as a target SpiderFoot supports.")

        # Swap the globalscantable for the database handler
        dbh = SpiderFootDb(self.config)

        # Snapshot the current configuration to be used by the scan
        cfg = deepcopy(self.config)
        sf = SpiderFoot(cfg)

        modlist = list()

        # User selected modules
        if modulelist:
            modlist = modulelist.replace('module_', '').split(',')

        # User selected types
        if len(modlist) == 0 and typelist:
            typesx = typelist.replace('type_', '').split(',')

            # 1. Find all modules that produce the requested types
            modlist = sf.modulesProducing(typesx)
            newmods = deepcopy(modlist)
            newmodcpy = deepcopy(newmods)

            # 2. For each type those modules consume, get modules producing
            while len(newmodcpy) > 0:
                for etype in sf.eventsToModules(newmodcpy):
                    xmods = sf.modulesProducing([etype])
                    for mod in xmods:
                        if mod not in modlist:
                            modlist.append(mod)
                            newmods.append(mod)
                newmodcpy = deepcopy(newmods)
                newmods = list()

        # User selected a use case
        if len(modlist) == 0 and usecase:
            for mod in self.config['__modules__']:
                if usecase == 'all' or usecase in self.config['__modules__'][mod]['group']:
                    modlist.append(mod)

        # If we somehow got all the way through to here and still don't have any modules selected
        if not modlist:
            if cherrypy.request.headers.get('Accept') and 'application/json' in cherrypy.request.headers.get('Accept'):
                cherrypy.response.headers['Content-Type'] = "application/json; charset=utf-8"
                return json.dumps(["ERROR", "Incorrect usage: no modules specified for scan."]).encode('utf-8')

            return self.error("Invalid request: no modules specified for scan.")

        # Add our mandatory storage module
        if "sfp__stor_db" not in modlist:
            modlist.append("sfp__stor_db")
        modlist.sort()

        # Delete the stdout module in case it crept in
        if "sfp__stor_stdout" in modlist:
            modlist.remove("sfp__stor_stdout")

        # Start running a new scan
        if targetType in ["HUMAN_NAME", "USERNAME", "BITCOIN_ADDRESS"]:
            scantarget = scantarget.replace("\"", "")
        else:
            scantarget = scantarget.lower()

        # Start running a new scan
        scanId = SpiderFootHelpers.genScanInstanceId()
        try:
            p = mp.Process(target=startSpiderFootScanner, args=(
                self.loggingQueue, scanname, scanId, scantarget, targetType, modlist, cfg))
            p.daemon = True
            p.start()
        except Exception as e:
            self.log.error(f"[-] Scan [{scanId}] failed: {e}", exc_info=True)
            return self.error(f"[-] Scan [{scanId}] failed: {e}")

        # Wait until the scan has initialized
        # Check the database for the scan status results
        while dbh.scanInstanceGet(scanId) is None:
            self.log.info("Waiting for the scan to initialize...")
            time.sleep(1)

        if cherrypy.request.headers.get('Accept') and 'application/json' in cherrypy.request.headers.get('Accept'):
            cherrypy.response.headers['Content-Type'] = "application/json; charset=utf-8"
            return json.dumps(["SUCCESS", scanId]).encode('utf-8')

        raise cherrypy.HTTPRedirect(f"{self.docroot}/scaninfo?id={scanId}")

    @cherrypy.expose
    @cherrypy.tools.json_out()
    def stopscan(self: 'SpiderFootWebUi', id: str) -> str:
        """Stop a scan.

        Args:
            id (str): comma separated list of scan IDs

        Returns:
            str: JSON response
        """
        if not id:
            return self.jsonify_error('404', "No scan specified")

        dbh = SpiderFootDb(self.config)
        ids = id.split(',')

        for scan_id in ids:
            res = dbh.scanInstanceGet(scan_id)
            if not res:
                return self.jsonify_error('404', f"Scan {scan_id} does not exist")

            scan_status = res[5]

            if scan_status == "FINISHED":
                return self.jsonify_error('400', f"Scan {scan_id} has already finished.")

            if scan_status == "ABORTED":
                return self.jsonify_error('400', f"Scan {scan_id} has already aborted.")

            if scan_status != "RUNNING" and scan_status != "STARTING":
                return self.jsonify_error('400', f"The running scan is currently in the state '{scan_status}', please try again later or restart SpiderFoot.")

        for scan_id in ids:
            dbh.scanInstanceSet(scan_id, status="ABORT-REQUESTED")

        return ""

    @cherrypy.expose
    @cherrypy.tools.json_out()
    def vacuum(self):
        dbh = SpiderFootDb(self.config)
        try:
            if dbh.vacuumDB():
                return json.dumps(["SUCCESS", ""]).encode('utf-8')
            return json.dumps(["ERROR", "Vacuuming the database failed"]).encode('utf-8')
        except Exception as e:
            return json.dumps(["ERROR", f"Vacuuming the database failed: {e}"]).encode('utf-8')
    @cherrypy.expose
    @cherrypy.tools.json_out()
    def scanlog(self: 'SpiderFootWebUi', id: str, limit: str = None, rowId: str = None, reverse: str = None) -> list:
        """Scan log data.

        Args:
            id (str): scan ID
            limit (str): TBD
            rowId (str): TBD
            reverse (str): TBD

        Returns:
            list: scan log
        """
        dbh = SpiderFootDb(self.config)
        retdata = []

        try:
            data = dbh.scanLogs(id, limit, rowId, reverse)
        except Exception:
            return retdata

        for row in data:
            generated = time.strftime(
                "%Y-%m-%d %H:%M:%S", time.localtime(row[0] / 1000))
            retdata.append([generated, row[1], row[2],
                           html.escape(row[3]), row[4]])

        return retdata

    @cherrypy.expose
    @cherrypy.tools.json_out()
    def scanerrors(self: 'SpiderFootWebUi', id: str, limit: str = None) -> list:
        """Scan error data.

        Args:
            id (str): scan ID
            limit (str): limit number of results

        Returns:
            list: scan errors
        """
        dbh = SpiderFootDb(self.config)
        retdata = []

        try:
            data = dbh.scanErrors(id, limit)
        except Exception:
            return retdata

        for row in data:
            generated = time.strftime(
                "%Y-%m-%d %H:%M:%S", time.localtime(row[0] / 1000))
            retdata.append([generated, row[1], html.escape(str(row[2]))])

        return retdata

    @cherrypy.expose
    @cherrypy.tools.json_out()
    def scanlist_rendered(self: 'SpiderFootWebUi', newscan: str = None, rerunscans: str = None, stoppedscan: str = None, errors: list = None) -> str:
        """Display the scan list page.

        Args:
            newscan (str): If set, displays notification about a successful new scan
            rerunscans (str): If set, displays notification about rerunning scans
            stoppedscan (str): If set, displays notification about stopped scan
            errors (list): List of errors to display

        Returns:
            str: Scan list page HTML
        """
        templ = Template(
            filename='spiderfoot/templates/scanlist.tmpl', lookup=self.lookup)
        return templ.render(docroot=self.docroot, pageid="SCANLIST", version=__version__,
                            newscan=newscan, rerunscans=rerunscans, stoppedscan=stoppedscan,
                            errors=errors if errors else [])

    @cherrypy.expose
    def scanlist(self: 'SpiderFootWebUi', newscan: str = None, rerunscans: str = None, stoppedscan: str = None) -> str:
        """Produce a list of scans or render the scan list page.

        Args:
            newscan (str): If set, displays notification about a successful new scan
            rerunscans (str): If set, displays notification about rerunning scans
            stoppedscan (str): If set, displays notification about stopped scan

        Returns:
            str: scan list if JSON is requested, otherwise returns the HTML page
        """
        if (cherrypy.request.headers.get('X-Requested-With') == 'XMLHttpRequest' or
                (cherrypy.request.headers.get('Accept') and 'application/json' in cherrypy.request.headers.get('Accept'))):

            dbh = SpiderFootDb(self.config)
            data = dbh.scanInstanceList()
            retdata = []

            for row in data:
                created = time.strftime(
                    "%Y-%m-%d %H:%M:%S", time.localtime(row[3]))
                riskmatrix = {
                    "HIGH": 0,
                    "MEDIUM": 0,
                    "LOW": 0,
                    "INFO": 0
                }
                correlations = dbh.scanCorrelationSummary(row[0], by="risk")
                if correlations:
                    for c in correlations:
                        riskmatrix[c[0]] = c[1]

                if row[4] == 0:
                    started = "Not yet"
                else:
                    started = time.strftime(
                        "%Y-%m-%d %H:%M:%S", time.localtime(row[4]))

                if row[5] == 0:
                    finished = "Not yet"
                else:
                    finished = time.strftime(
                        "%Y-%m-%d %H:%M:%S", time.localtime(row[5]))

                retdata.append([row[0], row[1], row[2], created,
                                started, finished, row[6], row[7], riskmatrix])

            cherrypy.response.headers['Content-Type'] = "application/json; charset=utf-8"
            return retdata
<<<<<<< HEAD
        
        templ = Template(
            filename='spiderfoot/templates/scanlist.tmpl', lookup=self.lookup)
        return templ.render(docroot=self.docroot, pageid="SCANLIST", version=__version__,
                           newscan=newscan, rerunscans=rerunscans, stoppedscan=stoppedscan,
                           errors=[])
=======

        # For direct browser access, redirect to the HTML template version
        raise cherrypy.HTTPRedirect(f"{self.docroot}/scanlist_rendered")
>>>>>>> 610bdda3

    @cherrypy.expose
    @cherrypy.tools.json_out()
    def scanstatus(self: 'SpiderFootWebUi', id: str) -> list:
        """Show basic information about a scan, including status and number of
        each event type.

        Args:
            id (str): scan ID

        Returns:
            list: scan status
        """
        dbh = SpiderFootDb(self.config)
        data = dbh.scanInstanceGet(id)

        if not data:
            return []

        created = time.strftime("%Y-%m-%d %H:%M:%S", time.localtime(data[2]))
        started = time.strftime("%Y-%m-%d %H:%M:%S", time.localtime(data[3]))
        ended = time.strftime("%Y-%m-%d %H:%M:%S", time.localtime(data[4]))
        riskmatrix = {
            "HIGH": 0,
            "MEDIUM": 0,
            "LOW": 0,
            "INFO": 0
        }
        correlations = dbh.scanCorrelationSummary(id, by="risk")
        if correlations:
            for c in correlations:
                riskmatrix[c[0]] = c[1]

        return [data[0], data[1], created, started, ended, data[5], riskmatrix]

    @cherrypy.expose
    @cherrypy.tools.json_out()
    def scansummary(self: 'SpiderFootWebUi', id: str, by: str) -> list:
        """Summary of scan results.

        Args:
            id (str): scan ID
            by (str): filter by type

        Returns:
            list: scan summary
        """
        retdata = []

        dbh = SpiderFootDb(self.config)

        try:
            scandata = dbh.scanResultSummary(id, by)
        except Exception:
            return retdata

        try:
            statusdata = dbh.scanInstanceGet(id)
        except Exception:
            return retdata

        for row in scandata:
            if row[0] == "ROOT":
                continue
            lastseen = time.strftime(
                "%Y-%m-%d %H:%M:%S", time.localtime(row[2]))
            retdata.append([row[0], row[1], lastseen,
                           row[3], row[4], statusdata[5]])

        return retdata

    @cherrypy.expose
    @cherrypy.tools.json_out()
    def scancorrelations(self: 'SpiderFootWebUi', id: str) -> list:
        """Correlation results from a scan.

        Args:
            id (str): scan ID

        Returns:
            list: correlation result list
        """
        retdata = []

        dbh = SpiderFootDb(self.config)

        try:
            corrdata = dbh.scanCorrelationList(id)
        except Exception:
            return retdata

        for row in corrdata:
            retdata.append([row[0], row[1], row[2], row[3],
                           row[4], row[5], row[6], row[7]])

        return retdata

    @cherrypy.expose
    @cherrypy.tools.json_out()
    def scaneventresults(self: 'SpiderFootWebUi', id: str, eventType: str = None, filterfp: bool = False, correlationId: str = None) -> list:
        """Return all event results for a scan as JSON.

        Args:
            id (str): scan ID
            eventType (str): filter by event type
            filterfp (bool): remove false positives from search results
            correlationId (str): filter by events associated with a correlation

        Returns:
            list: scan results
        """
        retdata = []

        dbh = SpiderFootDb(self.config)

        if not eventType:
            eventType = 'ALL'

        try:
            data = dbh.scanResultEvent(
                id, eventType, filterfp, correlationId=correlationId)
        except Exception:
            return retdata

        for row in data:
            lastseen = time.strftime(
                "%Y-%m-%d %H:%M:%S", time.localtime(row[0]))
            retdata.append([
                lastseen,
                html.escape(row[1]),
                html.escape(row[2]),
                row[3],
                row[5],
                row[6],
                row[7],
                row[8],
                row[13],
                row[14],
                row[4]
            ])

        return retdata

    @cherrypy.expose
    @cherrypy.tools.json_out()
    def scaneventresultsunique(self: 'SpiderFootWebUi', id: str, eventType: str, filterfp: bool = False) -> list:
        """Return unique event results for a scan as JSON.

        Args:
            id (str): filter search results by scan ID
            eventType (str): filter search results by event type
            filterfp (bool): remove false positives from search results

        Returns:
            list: unique search results
        """
        dbh = SpiderFootDb(self.config)
        retdata = []

        try:
            data = dbh.scanResultEventUnique(id, eventType, filterfp)
        except Exception:
            return retdata

        for row in data:
            escaped = html.escape(row[0])
            retdata.append([escaped, row[1], row[2]])

        return retdata

    @cherrypy.expose
    @cherrypy.tools.json_out()
    def search(self: 'SpiderFootWebUi', id: str = None, eventType: str = None, value: str = None) -> list:
        """Search scans.

        Args:
            id (str): filter search results by scan ID
            eventType (str): filter search results by event type
            value (str): filter search results by event value

        Returns:
            list: search results
        """
        try:
            return self.searchBase(id, eventType, value)
        except Exception:
            return []

    @cherrypy.expose
    @cherrypy.tools.json_out()
    def scanhistory(self: 'SpiderFootWebUi', id: str) -> list:
        """Historical data for a scan.

        Args:
            id (str): scan ID

        Returns:
            list: scan history
        """
        if not id:
            return self.jsonify_error('404', "No scan specified")

        dbh = SpiderFootDb(self.config)

        try:
            return dbh.scanResultHistory(id)
        except Exception:
            return []

    @cherrypy.expose
    @cherrypy.tools.json_out()
    def scanelementtypediscovery(self: 'SpiderFootWebUi', id: str, eventType: str) -> dict:
        """Scan element type discovery.

        Args:
            id (str): scan ID
            eventType (str): filter by event type

        Returns:
            dict
        """
        dbh = SpiderFootDb(self.config)
        pc = dict()
        datamap = dict()
        retdata = dict()


        try:
            leafSet = dbh.scanResultEvent(id, eventType)
            [datamap, pc] = dbh.scanElementSourcesAll(id, leafSet)
        except Exception:
            return retdata


        del pc['ROOT']
        retdata['tree'] = SpiderFootHelpers.dataParentChildToTree(pc)
        retdata['data'] = datamap

        return retdata

    @cherrypy.expose
    def active_maintenance_status(self: 'SpiderFootWebUi') -> str:
        """Display the active maintenance status of the project.

        Returns:
            str: Active maintenance status page HTML
        """
        templ = Template(
            filename='spiderfoot/templates/active_maintenance_status.tmpl', lookup=self.lookup)
        return templ.render(docroot=self.docroot, version=__version__)

    @cherrypy.expose
    def footer(self: 'SpiderFootWebUi') -> str:
        """Display the footer with active maintenance status.

        Returns:
            str: Footer HTML
        """
        templ = Template(
            filename='spiderfoot/templates/footer.tmpl', lookup=self.lookup)
        return templ.render(docroot=self.docroot, version=__version__)<|MERGE_RESOLUTION|>--- conflicted
+++ resolved
@@ -1757,18 +1757,12 @@
 
             cherrypy.response.headers['Content-Type'] = "application/json; charset=utf-8"
             return retdata
-<<<<<<< HEAD
         
         templ = Template(
             filename='spiderfoot/templates/scanlist.tmpl', lookup=self.lookup)
         return templ.render(docroot=self.docroot, pageid="SCANLIST", version=__version__,
                            newscan=newscan, rerunscans=rerunscans, stoppedscan=stoppedscan,
                            errors=[])
-=======
-
-        # For direct browser access, redirect to the HTML template version
-        raise cherrypy.HTTPRedirect(f"{self.docroot}/scanlist_rendered")
->>>>>>> 610bdda3
 
     @cherrypy.expose
     @cherrypy.tools.json_out()
